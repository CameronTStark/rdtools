<<<<<<< HEAD
''' Clearsky Filtering Module

module contains functions for clearsky filtering 

'''

import pandas as pd
import pvlib
import numpy as np

def get_period(times):
    '''
    Determine the period of some time series.
    
    Parameters
    ----------
    times: DatetimeIndex of measurement time series
    '''    
    times_diff = times[1:]-times[0:-1]
    if len(times_diff.unique()) is not 1: # need there to be just one timestep
        raise(ValueError('The timestep is not constant; cannot compute the series period.'))
    period = times_diff[0] / pd.Timedelta(minutes=1)
    return period

def get_clearsky_irrad(system_loc, times, correct_bin_labelling=False):
    '''
    Given some location and times, get the clearsky values

    Parameters
    ----------
    system_loc: pvlib-python LocalizedPVSystem object
        Object contains orientation, geographic coordinates, equipment
        constants.    	    
    times: DatetimeIndex of measurement time series
    correct_bin_labelling: Boolean
        Whether clearsky values should be taken from times offset by
        half a period from the reported index.
    '''
    location = pvlib.location.Location(system_loc.latitude,system_loc.longitude)
    
    if correct_bin_labelling:
        period = get_period(times)
        times_shifted = times + pd.Timedelta(minutes=period/2.0)
        clearsky = location.get_clearsky(times_shifted)
        clearsky.index = times
    
    else:
        clearsky = location.get_clearsky(times)
    
    return clearsky

def get_clearsky_poa(system_loc, clearsky):
    '''
    Use PV-LIB to simulate what a fixed system w/ certain configuration would see.

    Parameters
    ----------
    system_loc: pvlib-python LocalizedPVSystem object
        Object contains orientation, geographic coordinates, equipment
        constants.    	    
    clearsky: Pandas DataFrame (numeric)
         clear sky estimates of GHI, DNI, and/or DHI 
    '''
    location = pvlib.location.Location(system_loc.latitude,system_loc.longitude) # timezone here too?
    
    times = clearsky.index.tz_convert('utc')
    
    solar_position = location.get_solarposition(times)

    sim=system_loc.get_irradiance(solar_position['apparent_zenith'],solar_position['azimuth'],clearsky['dni'],clearsky['ghi'],clearsky['dhi'])
    return sim['poa_global']

def detect_clearsky_params(w):
    '''
    Estimate parameters for pvlib detect_clearsky

    Parameters
    ----------
    w : measurement period in minutes
    '''
    dur = max(15,w*3) # moving window period in minutes
    mean_diff = max(75,w/2.0)
    max_diff = max(120,w/1.5)
    lower_line_length = min(-25,-1.0*w/2.0)
    upper_line_length = max(30,w/2.0)

    return dur, mean_diff, max_diff, lower_line_length, upper_line_length
    
def remove_cloudy_times(df,irrad,system_loc,viz=False,correct_bin_labelling=False,return_when_clear=False):
    '''
    Filter based on when clearsky times are detected.
    
    Parameters
    ----------
    df: Pandas DataFrame or Series to be filtered
    irrad: Series
        POA irradiance values with which to filter data
    system_loc: pvlib-python LocalizedPVSystem object
        Object contains orientation, geographic coordinates, equipment
        constants.    	    
    viz: Boolean
        Whether the unfiltered and filtered irradiance should be plotted
    correct_bin_labelling: Boolean
        Whether clearsky values should be taken from times offset by
        half a period from the reported index.
    return_when_clear: Boolean
        Whether the Boolean output of detect_clearsky will be returned, which 
        can be used as an input to remove_cloudy_days.
    '''
    
    # Get the clearsky irradiance
    clearsky = get_clearsky_irrad(system_loc, irrad.index.tz_convert('utc'), correct_bin_labelling=correct_bin_labelling)
    clearsky_poa = get_clearsky_poa(system_loc, clearsky)
    
    # Get the period
    w = get_period(irrad.index)
    
    # Get the parameters for detect_clearsky based on the data period
    dur, mean_diff, max_diff, lower_line_length, upper_line_length = detect_clearsky_params(w)
    
    # Determine which times are clear
    is_clear = pvlib.clearsky.detect_clearsky(irrad.values,clearsky_poa,irrad.index,dur,mean_diff=mean_diff,max_diff=max_diff,lower_line_length=lower_line_length,upper_line_length=upper_line_length,var_diff=5000,slope_dev=9999)

    # Remove rows corresponding to cloudy times
    df_filtered = df.copy()[is_clear==True]
    
    # Plot the unfiltered and filtered data
    if viz:
        import matplotlib.pyplot as plt
        fig = plt.figure(figsize=(15,5))
        ax = fig.add_subplot(111)
        ax.plot(clearsky['dni'],label='Simulated DNI',color='g')
        ax.plot(irrad,lw=1,color='gray',label='Measured irradiance')
        ax.plot(irrad[is_clear==True],'o',color='y',label='Clearsky points')
        ax.legend()
        ax.set_ylabel('Irradiance [W/m^2]')
        plt.show()
        
    if return_when_clear:
        return df_filtered, is_clear
    
    return df_filtered
    
def remove_cloudy_days(df,is_clear,start_time='8:00',end_time='16:00',thresh=0.8):
    '''
    Filter out entire days that were determined to be cloudy.
    
    Parameters
    ----------
    df: Pandas DataFrame or Series to be filtered
    is_clear: Boolean array
        Returned by pvlib's detect_clearksy; can be obtained from
        remove_cloudy_times by setting return_when_clear==True.
    start_time: time
        Start of the daily period in which to consider the instantaneous
        clearness values.
    end_time: time
        End of the daily period in which to consider the instantaneous
        clearness values.
    thresh: float
        Portion of datapoints between start_time and end_time that must be
        clear for a day to be called clear.
    '''
    
    if len(df)!=len(is_clear):
        raise ValueError('Inputs df and is_clear must be the same length.')
    
    # get the unique dates
    unique_dates = np.unique(df.index.date)
    
    # initialize the series
    clear_days = pd.Series(index=unique_dates) 
    is_clear_series = pd.Series(index=df.index,data=is_clear) # just the Boolean "is clear", now with an index
    
    # For each date, look at how many times during the day are clear, and call
    # the whole day clear or not.
    for date in unique_dates:
        inst_for_this_day = is_clear_series[is_clear_series.index.date==date].between_time(start_time,end_time) # instantaneous datapoints during this day
        num_true = len(inst_for_this_day[inst_for_this_day==True]) # how many are clear
        num_false = len(inst_for_this_day[inst_for_this_day==False]) # how many are cloudy
        clear_days[date] = float(num_true)/float(num_false+num_true) >= thresh

    # now up-sample this back to the original index
    clear_days.index = pd.to_datetime(clear_days.index).tz_localize(df.index.tz)
    clear_times = clear_days.reindex(index=df.index,method='ffill')
    df_filtered = df[clear_times==True]
    
    return df_filtered
=======
''' Clearsky Filtering Module

module contains functions for clearsky filtering 

'''

import pandas as pd
import pvlib
import numpy as np

def get_period(times):
    '''
    Determine the period of some time series.
    
    Parameters
    ----------
    times: DatetimeIndex of measurement time series
    '''    
    times_diff = times[1:]-times[0:-1]
    if len(times_diff.unique()) is not 1: # need there to be just one timestep
        raise(ValueError('The timestep is not constant; cannot compute the series period.'))
    period = times_diff[0] / pd.Timedelta(minutes=1)
    return period

def get_clearsky_irrad(system_loc, times, correct_bin_labelling=False):
    '''
    Given some location and times, get the clearsky values

    Parameters
    ----------
    system_loc: pvlib-python LocalizedPVSystem object
        Object contains orientation, geographic coordinates, equipment
        constants.    	    
    times: DatetimeIndex of measurement time series
    correct_bin_labelling: Boolean
        Whether clearsky values should be taken from times offset by
        half a period from the reported index.
    '''
    location = pvlib.location.Location(system_loc.latitude,system_loc.longitude)
    
    if correct_bin_labelling:
        period = get_period(times)
        times_shifted = times + pd.Timedelta(minutes=period/2.0)
        clearsky = location.get_clearsky(times_shifted)
        clearsky.index = times
    
    else:
        clearsky = location.get_clearsky(times)
    
    return clearsky

def get_clearsky_poa(system_loc, clearsky):
    '''
    Use PV-LIB to simulate what a fixed system w/ certain configuration would see.

    Parameters
    ----------
    system_loc: pvlib-python LocalizedPVSystem object
        Object contains orientation, geographic coordinates, equipment
        constants.    	    
    clearsky: Pandas DataFrame (numeric)
         clear sky estimates of GHI, DNI, and/or DHI 
    '''
    location = pvlib.location.Location(system_loc.latitude,system_loc.longitude) # timezone here too?
    
    times = clearsky.index.tz_convert('utc')
    
    solar_position = location.get_solarposition(times)

    sim=system_loc.get_irradiance(solar_position['apparent_zenith'],solar_position['azimuth'],clearsky['dni'],clearsky['ghi'],clearsky['dhi'])
    return sim['poa_global']

def detect_clearsky_params(w):
    '''
    Estimate parameters for pvlib detect_clearsky

    Parameters
    ----------
    w : measurement period in minutes
    '''
    dur = max(15,w*3) # moving window period in minutes
    mean_diff = max(75,w/2.0)
    max_diff = max(120,w/1.5)
    lower_line_length = min(-25,-1.0*w/2.0)
    upper_line_length = max(30,w/2.0)

    return dur, mean_diff, max_diff, lower_line_length, upper_line_length
    
def remove_cloudy_times(df,irrad,system_loc,viz=False,correct_bin_labelling=False,return_when_clear=False):
    '''
    Filter based on when clearsky times are detected.
    
    Parameters
    ----------
    df: Pandas DataFrame or Series to be filtered
    irrad: Series
        POA irradiance values with which to filter data
    system_loc: pvlib-python LocalizedPVSystem object
        Object contains orientation, geographic coordinates, equipment
        constants.    	    
    viz: Boolean
        Whether the unfiltered and filtered irradiance should be plotted
    correct_bin_labelling: Boolean
        Whether clearsky values should be taken from times offset by
        half a period from the reported index.
    return_when_clear: Boolean
        Whether the Boolean output of detect_clearsky will be returned, which 
        can be used as an input to remove_cloudy_days.
    '''
    
    # Get the clearsky irradiance
    clearsky = get_clearsky_irrad(system_loc, irrad.index.tz_convert('utc'), correct_bin_labelling=correct_bin_labelling)
    clearsky_poa = get_clearsky_poa(system_loc, clearsky)
    
    # Get the period
    w = get_period(irrad.index)
    
    # Get the parameters for detect_clearsky based on the data period
    dur, mean_diff, max_diff, lower_line_length, upper_line_length = detect_clearsky_params(w)
    
    # Determine which times are clear
    is_clear = pvlib.clearsky.detect_clearsky(irrad.values,clearsky_poa,irrad.index,dur,mean_diff=mean_diff,max_diff=max_diff,lower_line_length=lower_line_length,upper_line_length=upper_line_length,var_diff=5000,slope_dev=9999)

    # Remove rows corresponding to cloudy times
    df_filtered = df.copy()[is_clear==True]
    
    # Plot the unfiltered and filtered data
    if viz:
        import matplotlib.pyplot as plt
        fig = plt.figure(figsize=(9,5))
        ax = fig.add_subplot(111)
        ax.plot(clearsky['dni'],label='Simulated DNI',color='g')
        ax.plot(irrad,lw=1,color='gray',label='Measured irradiance')
        ax.plot(irrad[is_clear==True],'o',color='y',label='Clearsky points')
        ax.legend()
        ax.set_ylabel('Irradiance [W/m^2]')
        plt.show()
        
    if return_when_clear:
        return df_filtered, is_clear
    
    return df_filtered
    
def remove_cloudy_days(df,is_clear,start_time='8:00',end_time='16:00',thresh=0.8):
    '''
    Filter out entire days that were determined to be cloudy.
    
    Parameters
    ----------
    df: Pandas DataFrame or Series to be filtered
    is_clear: Boolean array
        Returned by pvlib's detect_clearksy; can be obtained from
        remove_cloudy_times by setting return_when_clear==True.
    start_time: time
        Start of the daily period in which to consider the instantaneous
        clearness values.
    end_time: time
        End of the daily period in which to consider the instantaneous
        clearness values.
    thresh: float
        Portion of datapoints between start_time and end_time that must be
        clear for a day to be called clear.
    '''
    
    if len(df)!=len(is_clear):
        raise ValueError('Inputs df and is_clear must be the same length.')
    
    # get the unique dates
    unique_dates = np.unique(df.index.date)
    
    # initialize the series
    clear_days = pd.Series(index=unique_dates) 
    is_clear_series = pd.Series(index=df.index,data=is_clear) # just the Boolean "is clear", now with an index
    
    # For each date, look at how many times during the day are clear, and call
    # the whole day clear or not.
    for date in unique_dates:
        inst_for_this_day = is_clear_series[is_clear_series.index.date==date].between_time(start_time,end_time) # instantaneous datapoints during this day
        num_true = len(inst_for_this_day[inst_for_this_day==True]) # how many are clear
        num_false = len(inst_for_this_day[inst_for_this_day==False]) # how many are cloudy
        clear_days[date] = float(num_true)/float(num_false+num_true) >= thresh

    # now up-sample this back to the original index
    clear_days.index = pd.to_datetime(clear_days.index).tz_localize(df.index.tz)
    clear_times = clear_days.reindex(index=df.index,method='ffill')
    df_filtered = df[clear_times==True]
    
    return df_filtered
    
def test_with_STM_data():
    '''
    Test this module with irradiance data from South Table Mountain.
    '''
    
    import matplotlib.pyplot as plt

    # properties of the PV system at South Table 
    latlon = [39.742,-105.18]
    tilt = 40
    azimuth = 180
    elevation = 1828.8
    
    # Read in recorded minutely data
    repo_dir = 'C:\Users\druth\Documents\GitHub\clearsky_method_comparisons\\' # CHANGE THIS!!
    data = pd.read_csv(repo_dir+'data\\STM_MarMay2016.csv')
    data['time'] = data.iloc[:,0] + ' ' + data.iloc[:,1]
    data = data.set_index(pd.to_datetime(data['time']))
    data.index = data.index.tz_localize('Etc/GMT+7')
    data = data[~data.index.duplicated(keep='first')]
    data = data.reindex(index=pd.date_range(start=data.index[0],end=data.index[-1],freq='1T')).fillna(0)    
    irrad_orig = data[u'Global 40-South LI-200 [W/m^2]']
    
    # call the functions
    system_noloc = pvlib.pvsystem.PVSystem(surface_tilt=tilt,surface_azimuth=azimuth)
    loc = pvlib.location.Location(latlon[0],latlon[1],altitude=elevation)
    system_loc = pvlib.pvsystem.LocalizedPVSystem(pvsystem=system_noloc,location=loc)
    df_filtered, is_clear = remove_cloudy_times(data,irrad_orig,system_loc,viz=True,correct_bin_labelling=True,return_when_clear=True)    
    just_clear_days = remove_cloudy_days(irrad_orig,is_clear,start_time='8:00',end_time='16:00',thresh=0.8)
    plt.plot(just_clear_days)
    
    return just_clear_days
        
# Run the test.
just_clear_days = test_with_STM_data()
>>>>>>> 50b4023b
<|MERGE_RESOLUTION|>--- conflicted
+++ resolved
@@ -1,4 +1,3 @@
-<<<<<<< HEAD
 ''' Clearsky Filtering Module
 
 module contains functions for clearsky filtering 
@@ -128,7 +127,7 @@
     # Plot the unfiltered and filtered data
     if viz:
         import matplotlib.pyplot as plt
-        fig = plt.figure(figsize=(15,5))
+        fig = plt.figure(figsize=(9,5))
         ax = fig.add_subplot(111)
         ax.plot(clearsky['dni'],label='Simulated DNI',color='g')
         ax.plot(irrad,lw=1,color='gray',label='Measured irradiance')
@@ -187,195 +186,6 @@
     df_filtered = df[clear_times==True]
     
     return df_filtered
-=======
-''' Clearsky Filtering Module
-
-module contains functions for clearsky filtering 
-
-'''
-
-import pandas as pd
-import pvlib
-import numpy as np
-
-def get_period(times):
-    '''
-    Determine the period of some time series.
-    
-    Parameters
-    ----------
-    times: DatetimeIndex of measurement time series
-    '''    
-    times_diff = times[1:]-times[0:-1]
-    if len(times_diff.unique()) is not 1: # need there to be just one timestep
-        raise(ValueError('The timestep is not constant; cannot compute the series period.'))
-    period = times_diff[0] / pd.Timedelta(minutes=1)
-    return period
-
-def get_clearsky_irrad(system_loc, times, correct_bin_labelling=False):
-    '''
-    Given some location and times, get the clearsky values
-
-    Parameters
-    ----------
-    system_loc: pvlib-python LocalizedPVSystem object
-        Object contains orientation, geographic coordinates, equipment
-        constants.    	    
-    times: DatetimeIndex of measurement time series
-    correct_bin_labelling: Boolean
-        Whether clearsky values should be taken from times offset by
-        half a period from the reported index.
-    '''
-    location = pvlib.location.Location(system_loc.latitude,system_loc.longitude)
-    
-    if correct_bin_labelling:
-        period = get_period(times)
-        times_shifted = times + pd.Timedelta(minutes=period/2.0)
-        clearsky = location.get_clearsky(times_shifted)
-        clearsky.index = times
-    
-    else:
-        clearsky = location.get_clearsky(times)
-    
-    return clearsky
-
-def get_clearsky_poa(system_loc, clearsky):
-    '''
-    Use PV-LIB to simulate what a fixed system w/ certain configuration would see.
-
-    Parameters
-    ----------
-    system_loc: pvlib-python LocalizedPVSystem object
-        Object contains orientation, geographic coordinates, equipment
-        constants.    	    
-    clearsky: Pandas DataFrame (numeric)
-         clear sky estimates of GHI, DNI, and/or DHI 
-    '''
-    location = pvlib.location.Location(system_loc.latitude,system_loc.longitude) # timezone here too?
-    
-    times = clearsky.index.tz_convert('utc')
-    
-    solar_position = location.get_solarposition(times)
-
-    sim=system_loc.get_irradiance(solar_position['apparent_zenith'],solar_position['azimuth'],clearsky['dni'],clearsky['ghi'],clearsky['dhi'])
-    return sim['poa_global']
-
-def detect_clearsky_params(w):
-    '''
-    Estimate parameters for pvlib detect_clearsky
-
-    Parameters
-    ----------
-    w : measurement period in minutes
-    '''
-    dur = max(15,w*3) # moving window period in minutes
-    mean_diff = max(75,w/2.0)
-    max_diff = max(120,w/1.5)
-    lower_line_length = min(-25,-1.0*w/2.0)
-    upper_line_length = max(30,w/2.0)
-
-    return dur, mean_diff, max_diff, lower_line_length, upper_line_length
-    
-def remove_cloudy_times(df,irrad,system_loc,viz=False,correct_bin_labelling=False,return_when_clear=False):
-    '''
-    Filter based on when clearsky times are detected.
-    
-    Parameters
-    ----------
-    df: Pandas DataFrame or Series to be filtered
-    irrad: Series
-        POA irradiance values with which to filter data
-    system_loc: pvlib-python LocalizedPVSystem object
-        Object contains orientation, geographic coordinates, equipment
-        constants.    	    
-    viz: Boolean
-        Whether the unfiltered and filtered irradiance should be plotted
-    correct_bin_labelling: Boolean
-        Whether clearsky values should be taken from times offset by
-        half a period from the reported index.
-    return_when_clear: Boolean
-        Whether the Boolean output of detect_clearsky will be returned, which 
-        can be used as an input to remove_cloudy_days.
-    '''
-    
-    # Get the clearsky irradiance
-    clearsky = get_clearsky_irrad(system_loc, irrad.index.tz_convert('utc'), correct_bin_labelling=correct_bin_labelling)
-    clearsky_poa = get_clearsky_poa(system_loc, clearsky)
-    
-    # Get the period
-    w = get_period(irrad.index)
-    
-    # Get the parameters for detect_clearsky based on the data period
-    dur, mean_diff, max_diff, lower_line_length, upper_line_length = detect_clearsky_params(w)
-    
-    # Determine which times are clear
-    is_clear = pvlib.clearsky.detect_clearsky(irrad.values,clearsky_poa,irrad.index,dur,mean_diff=mean_diff,max_diff=max_diff,lower_line_length=lower_line_length,upper_line_length=upper_line_length,var_diff=5000,slope_dev=9999)
-
-    # Remove rows corresponding to cloudy times
-    df_filtered = df.copy()[is_clear==True]
-    
-    # Plot the unfiltered and filtered data
-    if viz:
-        import matplotlib.pyplot as plt
-        fig = plt.figure(figsize=(9,5))
-        ax = fig.add_subplot(111)
-        ax.plot(clearsky['dni'],label='Simulated DNI',color='g')
-        ax.plot(irrad,lw=1,color='gray',label='Measured irradiance')
-        ax.plot(irrad[is_clear==True],'o',color='y',label='Clearsky points')
-        ax.legend()
-        ax.set_ylabel('Irradiance [W/m^2]')
-        plt.show()
-        
-    if return_when_clear:
-        return df_filtered, is_clear
-    
-    return df_filtered
-    
-def remove_cloudy_days(df,is_clear,start_time='8:00',end_time='16:00',thresh=0.8):
-    '''
-    Filter out entire days that were determined to be cloudy.
-    
-    Parameters
-    ----------
-    df: Pandas DataFrame or Series to be filtered
-    is_clear: Boolean array
-        Returned by pvlib's detect_clearksy; can be obtained from
-        remove_cloudy_times by setting return_when_clear==True.
-    start_time: time
-        Start of the daily period in which to consider the instantaneous
-        clearness values.
-    end_time: time
-        End of the daily period in which to consider the instantaneous
-        clearness values.
-    thresh: float
-        Portion of datapoints between start_time and end_time that must be
-        clear for a day to be called clear.
-    '''
-    
-    if len(df)!=len(is_clear):
-        raise ValueError('Inputs df and is_clear must be the same length.')
-    
-    # get the unique dates
-    unique_dates = np.unique(df.index.date)
-    
-    # initialize the series
-    clear_days = pd.Series(index=unique_dates) 
-    is_clear_series = pd.Series(index=df.index,data=is_clear) # just the Boolean "is clear", now with an index
-    
-    # For each date, look at how many times during the day are clear, and call
-    # the whole day clear or not.
-    for date in unique_dates:
-        inst_for_this_day = is_clear_series[is_clear_series.index.date==date].between_time(start_time,end_time) # instantaneous datapoints during this day
-        num_true = len(inst_for_this_day[inst_for_this_day==True]) # how many are clear
-        num_false = len(inst_for_this_day[inst_for_this_day==False]) # how many are cloudy
-        clear_days[date] = float(num_true)/float(num_false+num_true) >= thresh
-
-    # now up-sample this back to the original index
-    clear_days.index = pd.to_datetime(clear_days.index).tz_localize(df.index.tz)
-    clear_times = clear_days.reindex(index=df.index,method='ffill')
-    df_filtered = df[clear_times==True]
-    
-    return df_filtered
     
 def test_with_STM_data():
     '''
@@ -411,5 +221,4 @@
     return just_clear_days
         
 # Run the test.
-just_clear_days = test_with_STM_data()
->>>>>>> 50b4023b
+just_clear_days = test_with_STM_data()